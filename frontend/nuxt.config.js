--- conflicted
+++ resolved
@@ -9,19 +9,15 @@
   head: {
     title: "Science Near Me",
 
-<<<<<<< HEAD
-        link: [
-            { rel: 'icon', type: 'image/x-icon', href: '/favicon.ico' },
-            { rel: 'preconnect', href: 'https://fonts.googleapis.com' },
-            { rel: 'preconnect', href: 'https://fonts.gstatic.com', crossorigin: true },
-            { rel: 'stylesheet', type: 'text/css', href: 'https://fonts.googleapis.com/css2?family=Fira+Sans:ital,wght@0,400;0,700;1,400&family=Roboto:ital,wght@0,400;0,700;1,400&display=swap' }
+    link: [
+        { rel: 'icon', type: 'image/x-icon', href: '/favicon.ico' },
+        { rel: 'preconnect', href: 'https://fonts.googleapis.com' },
+        { rel: 'preconnect', href: 'https://fonts.gstatic.com', crossorigin: true },
+        { rel: 'stylesheet', type: 'text/css', href: 'https://fonts.googleapis.com/css2?family=Fira+Sans:ital,wght@0,400;0,700;1,400&family=Roboto:ital,wght@0,400;0,700;1,400&display=swap' }
         ],
-=======
     htmlAttrs: {
       lang: "en",
->>>>>>> 9bf305f3
-    },
-
+    },
     meta: [
       { charset: "utf-8" },
       { name: "viewport", content: "width=device-width, initial-scale=1" },
