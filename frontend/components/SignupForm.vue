--- conflicted
+++ resolved
@@ -25,9 +25,7 @@
     <b-field label="Phone" label-position="on-border">
       <b-input v-model="signup.phone" type="tel" />
     </b-field>
-<<<<<<< HEAD
     <div class="flex flex-justify-sb">
-=======
     <b-field>
       <b-checkbox v-model="signup.agree">
         I agree to the <a href="/terms" target="_blank">Terms of
@@ -44,7 +42,6 @@
       <b-button type="is-primary is-light" @click="cancel">
         Cancel
       </b-button>
->>>>>>> 9bf305f3
       <b-button :loading="working" type="is-primary" @click="sign_up">
         Sign up
       </b-button>
