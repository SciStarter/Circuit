--- conflicted
+++ resolved
@@ -47,14 +47,6 @@
       <h2 class="no-mobile">
         Refine Results
       </h2>
-<<<<<<< HEAD
-      <fieldset>
-        <label>Topic</label>
-        <b-taginput v-model="selected_topics" :disabled="loading" :data="suggested_topics" field="1" open-on-focus autocomplete data-context="find-topic" @typing="query.topic_text = $event.toLowerCase()" />
-      </fieldset>
-=======
-
->>>>>>> 81e8ff9d
       <fieldset>
         <label>Activity Type</label>
         <b-taginput v-model="selected_descriptors" :disabled="loading" :data="suggested_descriptors" field="1" open-on-focus autocomplete data-context="find-activty-type" @typing="query.descriptor_text = $event.toLowerCase()" />
