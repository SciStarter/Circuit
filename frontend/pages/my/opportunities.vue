<template>
<div class="your-opportunities snm-container">
  <div class="flex-header">
    <h1>Your Opportunities</h1>
    <action-button primary @click="$router.push({name: 'my-submit-opportunity'})" class="add-btn"><div class="icon"><add-icon /></div>Add a new opportunity</action-button>
  </div>

  <div class="nav-tab-wrapper">
  <ul class="nav-tabs">
      <li><a class="tab-link":class="{'active':state==1}" @click="state=1">Current, Live Opportunities</a></li>
      <li><a class="tab-link":class="{'active':state==2}" @click="state=2">Draft, Unpublished &amp; Expired</a></li>
      <li><a class="tab-link":class="{'active':state==3}" @click="state=3">Trashed</a></li>
      <li class="push-right"><action-button text2 @click="export_records">Export Records</action-button></li>
  </ul>
  </div>

  <div v-if="state==1">
    <div class="flex-header filter-actions">
      <div class="flex filter-area">
        <h2>Current, Live Opportunities</h2>
        <filter-icon class="filter" @click="show_filters_current = !show_filters_current" />
      </div>

      <transition name="slide">
      <div class="flex header-actions" :class="{'show_filters':show_filters_current}">
        <b-field label="Search" label-position="inside" data-context="find-keywords">
          <b-input ref="search_keywords" v-model="live_search" :name="'new-' + Math.random()" placeholder="e.g. astronomy, bar crawl" icon="magnify" />
        </b-field>
        <b-field label="From" label-position="inside" data-context="find-beginning" class="date">
          <b-datepicker
            v-model="live_from"
            editable
            icon="calendar-today"
            />
        </b-field>
        <b-field label="Until" label-position="inside" data-context="find-ending" class="date">
          <b-datepicker
            v-model="live_until"
            editable
            position="is-bottom-left"
            icon="calendar-today"
            />
        </b-field>
        <b-field class="mobile-fix">
          <b-button @click="load_live(0)">Search</b-button>
        </b-field>
      </div>
    </transition>
    </div>

    <section id="results">
      <template v-if="live.matches.length > 0">
        <opportunity-card v-for="(opp, i) in live.matches" :key="opp.uid" :opportunity="opp" owner="live" trash @trash="trash_live(i)"/>
        <pagination :page-index="live.pagination.page_index" :last-page="live.pagination.last_page" @switch="load_live($event)" />
      </template>
      <template v-else>
        <div class="alert no-results" style="margin-bottom:2rem;">
          <p>No live opportunties. Add some!</p>
        </div>
      </template>
    </section>

  </div><!-- state 1 -->

  <div v-if="state==2">
    <div class="flex-header filter-actions">
      <div class="flex filter-area">
        <h2>Draft &amp; Unpublished Opportunities</h2>
        <filter-icon class="filter" @click="show_filters_draft = !show_filters_draft" />
      </div>
      <div class="flex header-actions" :class="{'show_filters':show_filters_draft}">
        <b-field label="Search" label-position="inside" data-context="find-keywords">
          <b-input ref="search_keywords" v-model="draft_search" :name="'new-' + Math.random()" placeholder="e.g. astronomy, bar crawl" icon="magnify" />
        </b-field>
        <b-field label="From" label-position="inside" data-context="find-beginning" class="date">
          <b-datepicker
            v-model="draft_from"
            editable
            icon="calendar-today"
            />
        </b-field>
        <b-field label="Until" label-position="inside" data-context="find-ending" class="date">
          <b-datepicker
            v-model="draft_until"
            editable
            position="is-bottom-left"
            icon="calendar-today"
            />
        </b-field>
        <b-field class="mobile-fix">
          <b-button @click="load_draft(0)">Search</b-button>
        </b-field>
      </div>
    </div>
    <section id="results">
      <template v-if="draft.matches.length > 0">
        <opportunity-card v-for="(opp, i) in draft.matches" :key="opp.uid" :opportunity="opp" owner="draft" trash @trash="trash_draft(i)"/>
        <pagination :page-index="draft.pagination.page_index" :last-page="draft.pagination.last_page" @switch="load_draft($event)" />
      </template>
      <template v-else>
        <div class="alert no-results" style="margin-bottom:2rem;">
          <p>No results.</p>
        </div>
      </template>
    </section>
  </div><!-- state 2 -->

  <div v-if="state==3">
    <div class="flex-header filter-actions">
      <div class="flex filter-area">
        <h2>Expired and Trashed Opportunities</h2>
        <filter-icon class="filter" @click="show_filters_trash = !show_filters_trash" />
      </div>
      <div class="flex header-actions" :class="{'show_filters':show_filters_trash}">
        <b-field label="Search" label-position="inside" data-context="find-keywords">
          <b-input ref="search_keywords" v-model="expired_search" :name="'new-' + Math.random()" placeholder="e.g. astronomy, bar crawl" icon="magnify" />
        </b-field>
        <b-field label="From" label-position="inside" data-context="find-beginning" class="date">
          <b-datepicker
            v-model="expired_from"
            editable
            icon="calendar-today"
            />
        </b-field>
        <b-field label="Until" label-position="inside" data-context="find-ending" class="date">
          <b-datepicker
            v-model="expired_until"
            editable
            position="is-bottom-left"
            icon="calendar-today"
            />
        </b-field>
        <b-field class="mobile-fix">
          <b-button @click="load_expired(0)">Search</b-button>
        </b-field>
      </div>
    </div>
    <section id="results">
      <template v-if="expired.matches.length > 0">
        <opportunity-card v-for="(opp, i) in expired.matches" :key="opp.uid" :opportunity="opp" owner="past" />
        <pagination :page-index="expired.pagination.page_index" :last-page="expired.pagination.last_page" @switch="load_expired($event)" />
      </template>
      <template v-else>
        <div class="alert no-results" style="margin-bottom:2rem;">
          <p>No results.</p>
        </div>
      </template>
    </section>
  </div><!-- state 3 -->


  <b-modal
    v-model="show_delete_confirm"
    has-modal-card
    trap-focus
    :destroy-on-hide="false"
    aria-role="dialog"
    aria-label="Show tooltip"
    aria-modal
    >
    <div class="card">
      <h2>Confirm Delete <span class="close" @click="show_delete_confirm = false">&times;</span></h2>
      <p>Once deleted, this opportunity and all of its data will be removed from Science Near Me.</p>
      <div>
          <action-button primary>Confirm Delete</action-button>
          <action-button tertiary @click="show_delete_confirm = false">Cancel</action-button>
      </div>

    </div>
  </b-modal>

</div>
</template>

<script>

import AddIcon from '~/assets/img/submit-opportunity.svg?inline'
import FilterIcon from '~/assets/img/filter.svg?inline'

export default {
    name: "MyOpportunities",

    components: {
        AddIcon,
        FilterIcon
    },


    httpHeaders() {
        return {
            'X-XSS-Protection': '1; mode=block',
            'X-Frame-Options': 'DENY',
            'X-Content-Type-Options': 'nosniff',
            'Referrer-Policy': 'same-origin',
        };
    },

    async asyncData(context) {
        const user = await context.store.dispatch('get_user');

        if(!user.authenticated) {
            context.error({
                statusCode: 401,
                message: "Authentication required"
            });
        }

        let live = {
            pagination: {
                "page_index": 0,
                "per_page": 10,
                "last_page": 0,
                "total": 0,
            },
            matches: [],
        };

        let draft = {
            pagination: {
                "page_index": 0,
                "per_page": 10,
                "last_page": 0,
                "total": 0,
            },
            matches: [],
        };

        let expired = {
            pagination: {
                "page_index": 0,
                "per_page": 10,
                "last_page": 0,
                "total": 0,
            },
            matches: [],
        };

        try {
            live = await context.$axios.$get('/api/ui/finder/search?mine=true&current=true&sort=alphabetical', context.store.state.auth);
            draft = await context.$axios.$get('/api/ui/finder/search?mine=true&current=false&withdrawn=true&sort=alphabetical', context.store.state.auth);
            expired = await context.$axios.$get('/api/ui/finder/search?mine=true&current=false&withdrawn=false&sort=alphabetical', context.store.state.auth);
        }
        catch(err) {
            context.error({
                statusCode: err.response.status,
                message: err.response.data
            });
        }

        return {
            live,
            draft,
            expired,
            live_search: "",
            draft_search: "",
            expired_search: "",
            live_from: null,
            live_until: null,
            draft_from: null,
            draft_until: null,
            expired_from: null,
            expired_until: null,
        }
    },

    data() {
        return {
            state:1,
            show_delete_confirm: false,
            show_filters_current: false,
            show_filters_draft: false,
            show_filters_trash: false,
        }
    },

    computed: {
        user() {
            return this.$store.state.user;
        },
    },

    methods: {
        async export_records() {
            let data = await this.$axios.$get('/api/ui/profile/opportunities.csv', this.$store.state.auth);
            let blob = new Blob([data.content], { type: "text/csv" });
            let link = document.createElement("a");
            link.href = URL.createObjectURL(blob);
            link.download = data.filename;
            link.click();
            URL.revokeObjectURL(link.href);
        },

        async trash_live(idx) {
            let opp = this.live.matches[idx];
            this.live.matches.splice(idx, 1);
            opp.accepted = false;
            await this.$axios.$put('/api/ui/entity/' + opp.slug, opp, this.$store.state.auth);
        },

        async trash_draft(idx) {
            let opp = this.draft.matches[idx];
            this.draft.matches.splice(idx, 1);
            opp.accepted = false;
            await this.$axios.$put('/api/ui/entity/' + opp.slug, opp, this.$store.state.auth);
        },

        async load_live(page) {
            this.live = await this.$axios.$get('/api/ui/finder/search?mine=true&current=true&sort=alphabetical' + (this.live_search ? '&text=' + encodeURIComponent(this.live_search) : '') + (this.live_from ? '&beginning=' + this.live_from.toISOString() : '') + (this.live_until ? '&ending=' + this.live_until.toISOString() : '') + '&page=' + page, this.$store.state.auth);
        },

        async load_draft(page) {
            this.draft = await this.$axios.$get('/api/ui/finder/search?mine=true&current=false&withdrawn=true&sort=alphabetical' + (this.draft_search ? '&text=' + encodeURIComponent(this.draft_search) : '') + (this.draft_from ? '&beginning=' + this.draft_from.toISOString() : '') + (this.draft_until ? '&ending=' + this.draft_until.toISOString() : '') + '&page=' + page, this.$store.state.auth);
        },

        async load_expired(page) {
            this.expired = await this.$axios.$get('/api/ui/finder/search?mine=true&current=false&withdrawn=false&sort=alphabetical' + (this.expired_search ? '&text=' + encodeURIComponent(this.expired_search) : '') + (this.expired_from ? '&beginning=' + this.expired_from.toISOString() : '') + (this.expired_until ? '&ending=' + this.expired_until.toISOString() : '') + '&page=' + page, this.$store.state.auth);
        },
    },
}
</script>

<style lang="scss" scoped>
.flex {
  display:flex;
}
.flex-header {
  display:flex;
  align-items:center;
  justify-content:space-between;
  margin-bottom:1rem;

  h2 {
    color: $snm-color-element-med;
    font-size:1.4rem;
    font-weight:bold;
    font-family: $snm-font-heading;
  }
  .datepicker {
    width:150px;
  }
}

h1 {
  font-family: $snm-font-heading;
  font-size: 1.8rem;
  font-weight:bold;
  color: $snm-color-element-med;
  margin-bottom:0;
}
.header-actions > div {
  margin-left:1rem;
}

.header-actions button.button {
    margin-top: 0.25rem;
}

.push-right {
  margin-left:auto;
  font-size:16px!important;
  align-self:center;
}
#results {
  margin-bottom:4rem;
}

@media (max-width:1159px) {
  .snm-container {
    padding:1rem;
  }
  .flex-header.filter-actions {
    flex-direction:column;
    align-items: flex-start;
    .header-actions > div:first-child {
      margin-left:0;
    }
    h2 {
      margin-bottom:1rem;
    }
  }
}

@media (max-width:767px) {
  #results  {
    margin-left:-1rem;
    margin-right:-1rem;
  }
}

.filter {
  display:none;
}

@media (max-width:600px) {
  .filter-area {
    width:100%;
    justify-content:space-between;
    h2 {
      font-size:18px;
    }
  }
  .filter {
    display:block;
    width:30px;
    height:30px;
    path {
      fill: $snm-color-background-meddark
    }
  }
  .header-actions {
<<<<<<< HEAD
=======
    top:0;
    left:0;
    background-color:$snm-color-background-medlight;
    padding:20px;
>>>>>>> ed81f900
    flex-wrap: wrap;
    justify-content:space-between;
    display:none;
    > div:first-child {
      min-width:100%!important;
    }
    .field.is-floating-label, .field.is-floating-in-label{
      margin:10px 0;
      width:48%;
      .datepicker {
        width:100%;
      }
    }
    .mobile-fix {
      margin:auto;
    }
    &.show_filters {
      display:flex;
    }
  }
  .add-btn {
    display:none!important;
  }
  .no-results {
    padding:20px;
  }
}

.nav-tab-wrapper {
  width:100%;
  overflow:auto;
  .nav-tabs {
    min-width: 680px
  }
}
.nav-tab-wrapper::-webkit-scrollbar {
  display: none;
}
.slide-enter-active {
    -moz-transition-duration: 0.2s;
    -webkit-transition-duration: 0.2s;
    -o-transition-duration: 0.2s;
    transition-duration: 0.2s;
    -moz-transition-timing-function: ease-in;
    -webkit-transition-timing-function: ease-in;
    -o-transition-timing-function: ease-in;
    transition-timing-function: ease-in;
}

.slide-leave-active {
    -moz-transition-duration: 0.1s;
    -webkit-transition-duration: 0.1s;
    -o-transition-duration: 0.1s;
    transition-duration: 0.1s;
    -moz-transition-timing-function: cubic-bezier(0, 1, 0.5, 1);
    -webkit-transition-timing-function: cubic-bezier(0, 1, 0.5, 1);
    -o-transition-timing-function: cubic-bezier(0, 1, 0.5, 1);
    transition-timing-function: cubic-bezier(0, 1, 0.5, 1);
}

.slide-enter-to, .slide-leave {
    max-height: 100px;
    overflow: hidden;
}

.slide-enter, .slide-leave-to {
    overflow: hidden;
    max-height: 0;
}
</style><|MERGE_RESOLUTION|>--- conflicted
+++ resolved
@@ -408,13 +408,10 @@
     }
   }
   .header-actions {
-<<<<<<< HEAD
-=======
     top:0;
     left:0;
     background-color:$snm-color-background-medlight;
     padding:20px;
->>>>>>> ed81f900
     flex-wrap: wrap;
     justify-content:space-between;
     display:none;
