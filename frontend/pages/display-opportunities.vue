<template>
<div class="snm-wrapper">
  <div class="snm-container base-typography snm-container-first">
    <div class="head">
<<<<<<< HEAD
      <h1>Display Science Near Me Opportunities on Your Website</h1>
      <p>There are two ways to display STEM engagement opportunities on your website:</p>

      <div class="flex promo-wrap">
          <div class="promo">
              <h2>Science Near Me Exchange <span class="tag">recommended</span></h2>
              <p>Customize the SNM Opportunity Finder and Search Results to display opportunities in an iFrame, aligned with your community's location and interests! Include an optional "Add Opportunity" feature to add your opportunities and/or invite local organizers to add their programs and events to SNM and your site without leaving your site. Access on-demand analytics and download all opportunities added through your site anytime!</p>
          </div>
          <div class="promo">
              <h2>Science Near Me Widget</h2>
              <p>Display up to 10 SNM Opportunities on your website through our simple plug and play tool. Follow the instructions below.</p>
          </div>
      </div>
=======
      <h1>Add a Science Near Me Exchange to Your Website</h1>
      <p>
        Customize the SNM Opportunity Finder and Search Results to
        display opportunities on your site in a responsive iframe,
        aligned with your community's location and interests! Include
        an optional "Add Opportunity" feature to add your
        opportunities and/or invite local organizers to add their
        programs and events to SNM and your site without leaving your
        site. Access on-demand analytics and download all
        opportunities added through your site anytime!
      </p>
      <p>
        To set up an Exchange on your site, <a href="mailto:info@sciencenearme.org?subject=Exchange Info Request">contact us</a> for more information.
      </p>
    </div>

    <div>
      <h1>Display a Science Near Me Widget on Your Website</h1>
      <p>Select a widget to display up to 10 Science Near Me opportunities and/or the Science Near Me Opportunity Finder on your website!</p>
      <p>For customizable and more comprehensive options, see <q>Science Near Me Exchange</q>.</p>
>>>>>>> ad72757e
    </div>

  <div class="nav-tab-wrapper">
    <ul class="nav-tabs">
       <li><a class="tab-link":class="{'active':state==2}" @click="state=2">Get the Exchange</a></li>
        <li><a class="tab-link":class="{'active':state==1}" @click="state=1">Get the Widget</a></li> 
    </ul>
  </div>

<div v-if="state==1">
    <div class="flex">
      <div class="flex1">
        <section>
          <h2>Select Which Type of Widget You'd Like</h2>
          <div>
            <b-field>
              <b-radio v-model="widgetType" native-value="project">
                Show one or more science opportunities
              </b-radio>
            </b-field>
            <b-field>
              <b-radio v-model="widgetType" native-value="finder">
                Show the finder to allow people to search science opportunities
              </b-radio>
            </b-field>
          </div>
        </section>

        <section v-if="widgetType=='project'">
          <h2>Select Your Widget Style</h2>
          <p>Make selections below on how to display science opportunities.</p>
          <div class="radio-selects">
            <h3>Header</h3>
            <b-field>
              <b-radio v-model="header" native-value="header">
                With Header
              </b-radio>
            </b-field>
            <b-field>
              <b-radio v-model="header" native-value="no-header">
                Without a Header
              </b-radio>
            </b-field>
          </div>

          <div class="radio-selects">
            <h3>How many opportunities should be displayed?</h3>
            <p>You may display up to 10 science opportunities.</p>
            <b-field>
              <b-numberinput v-model="max" min="1" max="10"  controls-position="compact"></b-numberinput>
            </b-field>
          </div>

          <div class="radio-selects">
            <h3>Widget Size</h3>
            <b-field>
              <b-radio v-model="projectSize"
                       native-value="short-thin">
                Short and Thin
              </b-radio>
            </b-field>
            <b-field>
              <b-radio v-model="projectSize"
                       native-value="tall-thin">
                Tall and Thin
              </b-radio>
            </b-field>
            <b-field>
              <b-radio v-model="projectSize"
                       native-value="short-wide">
                Short and Wide
              </b-radio>
            </b-field>
            <b-field>
              <b-radio v-model="projectSize"
                       native-value="tall-wide">
                Tall and Wide
              </b-radio>
            </b-field>
          </div>

          <div class="radio-selects">
            <h3>Customization</h3>
            <b-field>
              <b-radio v-model="customize" native-value="no">
                Select from all available opportunities on Science Near Me
              </b-radio>
            </b-field>
            <b-field>
              <b-radio v-model="customize" native-value="yes">
                Filter and customize opportunities
              </b-radio>
            </b-field>

            <div v-if="customize=='yes'">
              <div class="nested">
                <h4>Kid-Friendly Only</h4>
                <b-field>
                  <b-checkbox v-model="filters.kid">Show only kid-friendly opportunities</b-checkbox>
                </b-field>
              </div>

              <div class="nested">
                <h4>Location</h4>
                <b-field>
                  <b-radio v-model="filters.location" native-value="global">
                    Global
                  </b-radio>
                </b-field>
                <b-field>
                  <b-radio v-model="filters.location" native-value="near">
                    In the vicinity of a specific place
                  </b-radio>
                </b-field>
                <div v-if="filters.location=='near'" class="nested">
                  <form>
                  <b-field>
                    <b-autocomplete
                      :loading="place_loading"
                      :data="place_matches"
                      field="near"
                      :value="filters.near"
                      :name="'new-' + Math.random()"
                      :clearable="true"
                      placeholder="e.g. Iowa City, IA"
                      @typing="place_completions"
                      @select="place_select"
                      autocomplete="off"
                      label="Place"
                      />
                  </b-field>
                </form>
                  <label style="margin-top:10px;display:block">Allowed distance, in miles</label>
                  <b-field>
                    <b-numberinput v-model="proximity_miles" min="1" max="100" controls-position="compact"></b-numberinput>
                  </b-field>
                </div>
              </div>
              <!-- <div class="nested">
                <h4>Include Online Only Opportunities</h4>
                <b-field>
                  <b-radio v-model="filters.online" native-value="yes">
                    Include online only opportunities
                  </b-radio>
                </b-field>
                <b-field>
                  <b-radio v-model="filters.online" native-value="no">
                    Do not include online only opportunities
                  </b-radio>
                </b-field>
              </div> -->
              <div class="nested check-grid" v-if="descriptors && descriptors.length">
                <h4>Activity Type</h4>
                <b-field v-for="desc in descriptors" :key="desc[0]">
                  <b-checkbox v-model="filters.activities" :native-value="desc[0]">
                    {{desc[1]}}
                  </b-checkbox>
                </b-field>
              </div>
              <div class="nested">
                <h4>Organization</h4>
                <p>Limit your results to one partner organization. Begin typing the organization name and select when it displays in the dropdown menu.</p>

                <b-autocomplete
                  v-model="filters.partner_text"
                  :data="suggested_partners"
                  :name="'new-' + Math.random()"
                  field="name"
                  clearable
                  keep-first
                  select-on-click-outside
                  @select="filters.partner = $event ? $event.uid : ''"
                  />
              </div>
            </div>
          </div>
        </section>

        <section v-if="widgetType=='finder'">
          <h2>Select Your Widget Style</h2>
          <div class="radio-selects">
            <h3>Widget Size</h3>
            <b-field>
              <b-radio v-model="finderSize" native-value="finder-thin">
                Thin
              </b-radio>
            </b-field>
            <b-field>
              <b-radio v-model="finderSize" native-value="finder-wide">
                Wide
              </b-radio>
            </b-field>
          </div>
        </section>

      </div>
      <div class="flex2">
        <iframe :src="'/'+URLparams" referrerpolicy="origin" :width="width" :height="height" scrolling="no"></iframe>
        <textarea>&lt;iframe src="{{link}}" referrerpolicy="origin" width="{{width}}" height="{{height}}" scrolling="no"&gt;&lt;/iframe&gt;</textarea>
      </div>
    </div>
  </div>

  <div v-if="state==2" class="about-exchange">
    <p>If you have many existing opportunities you'd like to display on SNM and your Exchange, please select one of the options to share your opportunities on our<a href="/add-opportunities">add opportuities page</a>. That way all those opportunities will appear on SNM and on your Exchange, in addition to any others available to your community from SNM! You'll still have the option to use the Add Opportunity Form on your site to add future opportunities.</p>
    <h2 class="h3" style="margin-top:20px">Request an Exchange</h2>
    <ol>
      <li>Create a Science Near Me account, if you haven't done so already</li>
      <li>Send an email request to <a href="mailto:info@sciencenearme.org">info@sciencenearme.org</a>
        <p>Please include:</p>
        <ul>
          <li>The email address associated with your Science Near Me account</li>
          <li>The name of your organization</li>
          <li>Your organization's contact info (address, phone)</li>
          <li>The URL or website on which you plan to host the exchange.</li>
        </ul>
      </li>
    </ol>
  </div>


  </div>
</div>
</template>

<script>
import debounce from 'lodash/debounce'

export default {
    name: "SelectYourWidget",

    async asyncData(context) {
        return {
            partners: (await context.store.dispatch('get_partners')).filter(p => p.name != 'Internal'),
            descriptors: await context.store.dispatch('get_descriptors'),
        };
    },

    data() {
        return {
            place_matches: [],
            place_loading: false,
            widgetType: 'project',
            header: 'header',
            state:2,
            max:1,
            projectSize: 'short-thin',
            customize: 'no',
            finderSize: 'finder-thin',
            filters: {
                kid: false,
                location: 'global',
                near: '',
                latitude: 0,
                longitude: 0,
                proximity: 25,
                activities:[],
                online: 'yes',
                partner_text: '',
                partner: '',
            },
            sizes:{
                'short-thin':{
                    header: {
                        width: 200,
                        height: 325
                    },
                    'no-header':
                    {
                        width: 200,
                        height: 275
                    }
                },
                'tall-thin':{
                    header: {
                        width: 200,
                        height: 575
                    },
                    'no-header':{
                        width: 200,
                        height: 525
                    }
                },
                'short-wide':{
                    header: {
                        width: 375,
                        height: 250
                    },
                    'no-header':{
                        width: 375,
                        height: 200
                    }
                },
                'tall-wide':{
                    header: {
                        width: 375,
                        height: 475
                    },
                    'no-header':{
                        width: 375,
                        height: 425
                    },
                },
                'finder-thin': {
                    width: 200,
                    height: 445
                },
                'finder-wide':{
                    width: 375,
                    height: 310
                }
            }
        }
    },

    computed: {
        suggested_partners() {
            if(!this.filters.partner_text) {
                return [];
            }
            const text = this.filters.partner_text.toLowerCase();
            return this.partners.filter(p => p.name.toLowerCase().indexOf(text) >= 0);
        },

        proximity_miles: {
            get() {
                return Math.ceil(this.filters.proximity / 1609.34);
            },
            set(value) {
                this.filters.proximity = Math.floor(value * 1609.34);
            }
        },

        URLparams(){
            if (this.widgetType == 'project') {
                let url = `widget?layout=${this.projectSize}&style=${this.header}&max=${this.max}`;

                if(this.filters.kid) {
                    url += '&max_age=13';
                }

                if(this.filters.location == 'near' && (this.filters.longitude || this.filters.latitude)) {
                    url += '&longitude=' + this.filters.longitude;
                    url += '&latitude=' + this.filters.latitude;
                    url += '&proximity=' + this.filters.proximity;
                }

                for(let slug of this.filters.activities) {
                    url += '&descriptors[]=' + slug;
                }

                if(this.filters.online === 'yes') {
                    url += '&physical=in-person-or-online'
                }
                else if(this.filters.online === 'no') {
                    url += '&physical=in-person';
                }

                if(this.filters.partner) {
                    url += '&partner=' + this.filters.partner;
                }

                return url;
            } else {
                return `widget?layout=${this.finderSize}`
            }
        },

        link(){
            return `https://sciencenearme.org/${this.URLparams}`
        },

        width(){
            if (this.widgetType == 'project') {
                return this.sizes[this.projectSize][this.header].width
            } else {
                return this.sizes[this.finderSize].width
            }
        },

        height(){
            if (this.widgetType == 'project') {
                return this.sizes[this.projectSize][this.header].height
            } else {
                return this.sizes[this.finderSize].height
            }
        }
    },

    methods: {
        place_completions: debounce(function (near) {
            this.place_matches = []

            if (near.length < 3) {
                return
            }

            this.place_loading = true;

            this.$axios.$get('https://geocode.arcgis.com/arcgis/rest/services/World/GeocodeServer/suggest?f=json&text=' + encodeURIComponent(near))
                .then(({ suggestions }) => { this.place_matches = suggestions.map(x => x.text); })
                .catch((error) => { this.place_matches = []; console.error(error) })
                .finally(() => { this.place_loading = false })
        }, 500),

        place_select(evt) {
            if(evt === undefined) {
                return;
            }

            if(evt === null || evt === '') {
                this.filters.near = '';
                this.filters.longitude = 0;
                this.filters.latitude = 0
                this.filters.proximity = 0;
            }

            this.place_loading = true

            this.$axios.$post('/api/ui/finder/geo', { lookup: 'coords', place: { near: evt, longitude: 0, latitude: 0, proximity: this.filters.proximity }})
                .then(({ places }) => {
                    if (places.length > 0) {
                        this.filters.near = evt;
                        this.filters.longitude = places[0].longitude;
                        this.filters.latitude = places[0].latitude;
                        this.filters.proximity = places[0].proximity;
                    }
                })
                .catch((error) => { console.error(error) })
                .finally(() => { this.place_loading = false })
        },
    },
}
</script>

<style lang="scss" scoped>

.flex {
    flex-direction: column;
}
.flex1, .flex2 {
    flex:1 1 auto;
}

.flex2 {
    display: flex;
    flex-direction:column;
    align-items:center;

    textarea {
        width:100%;
        font-size:16px;
        height:150px;
        margin-top:2rem;
    }
}

.radio-selects {
    border-radius:6px;
    border:1px solid $snm-color-border;
    margin:10px 0;
    padding:10px;
}

section {
    margin-bottom:2rem;
}

.check-grid {
    display: flex;
    flex-wrap: wrap;

    > * {
        width: 12rem;
    }
    > h4 {
        flex: 0 0 100%;
    }
}

.nested {
    padding: 10px 20px;
    margin-bottom:10px;
    border-bottom:1px solid $snm-color-border;
    &:last-child {
        border-bottom:0;
    }
    .nested {
        padding:0 30px;
        border-bottom:0;
        margin-bottom:30px;
        margin-top:-10px;
    }
}

.promo-wrap {
  flex-direction: column;
  .promo {
    border:1px solid $snm-color-border;
    padding:16px;
    margin-bottom:2rem;
    border-radius: 6px;
    h2 {
      background-color: $snm-color-background-medlight;
      padding:8px 16px;
      margin: -16px -16px 16px -16px;
    }
    p {
      margin-bottom: 0;
    }
  }
}

.head {
  h1 {
    margin-bottom: .2rem;
  }
  p {
    margin-bottom: 2rem;
  }
}

@media (min-width:768px) {

    .flex {
        flex-direction: row;
    }
    .flex1 {
        flex: 1 1 auto;
        padding-right:20px;
    }

    .flex2 {
        flex:0 0 375px;
        align-self: flex-start;
        position:sticky;
        top:20px;
    }
    .authenticated .flex2 {
      top:90px;
    }
    .promo-wrap {
      flex-direction: row;
      justify-content: space-between;
      .promo {
        width:48%;
      }
    }
}

.base-typography .head {
  border:0;
  padding-bottom: 0;;
}

.about-exchange {
  ol {
    list-style-position: inside;
    
    li {
      margin-bottom: 16px;
      p {
        margin:16px 0;
      }
    }
  }
  ul {
    list-style-type: disc;
    margin-left: 2rem;;
  }
}

.promo .tag {
  font-size:12px;
  background-color:$snm-color-action;
  color: #fff;
  vertical-align: middle;
}


</style><|MERGE_RESOLUTION|>--- conflicted
+++ resolved
@@ -2,7 +2,6 @@
 <div class="snm-wrapper">
   <div class="snm-container base-typography snm-container-first">
     <div class="head">
-<<<<<<< HEAD
       <h1>Display Science Near Me Opportunities on Your Website</h1>
       <p>There are two ways to display STEM engagement opportunities on your website:</p>
 
@@ -10,34 +9,16 @@
           <div class="promo">
               <h2>Science Near Me Exchange <span class="tag">recommended</span></h2>
               <p>Customize the SNM Opportunity Finder and Search Results to display opportunities in an iFrame, aligned with your community's location and interests! Include an optional "Add Opportunity" feature to add your opportunities and/or invite local organizers to add their programs and events to SNM and your site without leaving your site. Access on-demand analytics and download all opportunities added through your site anytime!</p>
+              <p>
+        To set up an Exchange on your site, <a href="mailto:info@sciencenearme.org?subject=Exchange Info Request">contact us</a> for more information.
+      </p>
           </div>
           <div class="promo">
               <h2>Science Near Me Widget</h2>
               <p>Display up to 10 SNM Opportunities on your website through our simple plug and play tool. Follow the instructions below.</p>
+              <p>For customizable and more comprehensive options, see <q>Science Near Me Exchange</q>.</p>
           </div>
       </div>
-=======
-      <h1>Add a Science Near Me Exchange to Your Website</h1>
-      <p>
-        Customize the SNM Opportunity Finder and Search Results to
-        display opportunities on your site in a responsive iframe,
-        aligned with your community's location and interests! Include
-        an optional "Add Opportunity" feature to add your
-        opportunities and/or invite local organizers to add their
-        programs and events to SNM and your site without leaving your
-        site. Access on-demand analytics and download all
-        opportunities added through your site anytime!
-      </p>
-      <p>
-        To set up an Exchange on your site, <a href="mailto:info@sciencenearme.org?subject=Exchange Info Request">contact us</a> for more information.
-      </p>
-    </div>
-
-    <div>
-      <h1>Display a Science Near Me Widget on Your Website</h1>
-      <p>Select a widget to display up to 10 Science Near Me opportunities and/or the Science Near Me Opportunity Finder on your website!</p>
-      <p>For customizable and more comprehensive options, see <q>Science Near Me Exchange</q>.</p>
->>>>>>> ad72757e
     </div>
 
   <div class="nav-tab-wrapper">
