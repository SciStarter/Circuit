[package]
name = "collator"
version = "0.1.0"
edition = "2021"

# See more keys and their definitions at https://doc.rust-lang.org/cargo/reference/manifest.html

[features]
container = []

[dependencies]
<<<<<<< HEAD
anyhow = "1.0.75"
chrono = "0.4.31"
common = { version = "0.2.0", path = "../common", default-features = false, features = ["tokio"] }
futures-util = "0.3.29"
google-analyticsdata1_beta = "4.0.1"
google-bigquery2 = "5.0.3"
once_cell = "1.19.0"
reqwest = { version = "0.11.22", features = ["rustls-tls", "brotli", "gzip", "deflate"] }
rusty-s3 = "0.4.1"
serde_json = "1.0.108"
serde_qs = "0.11.0"
sqlx = { version = "0.7.3", features = ["runtime-tokio-rustls", "chrono", "postgres", "json", "uuid", "macros", "migrate"] }
strum = { version = "0.24.1", features = ["derive"] }
tokio = { version = "1.35.0", features = ["full"] }
=======
anyhow = "1.0.79"
chrono = "0.4.31"
common = { version = "0.1.0", path = "../common", default-features = false, features = ["tokio"] }
futures-util = "0.3.30"
google-analyticsdata1_beta = "5.0.3"
google-bigquery2 = "5.0.3"
once_cell = "1.19.0"
reqwest = { version = "0.11.23", features = ["rustls-tls", "brotli", "gzip", "deflate"] }
rusty-s3 = "0.5.0"
serde_json = "1.0.111"
serde_qs = "0.12.0"
sqlx = { version = "0.7.3", features = ["runtime-tokio-rustls", "chrono", "postgres", "json", "uuid", "macros", "migrate"] }
strum = { version = "0.25.0", features = ["derive"] }
tokio = { version = "1.35.1", features = ["full"] }
>>>>>>> 0ca036ef
uuid = "1.6.1"<|MERGE_RESOLUTION|>--- conflicted
+++ resolved
@@ -9,25 +9,9 @@
 container = []
 
 [dependencies]
-<<<<<<< HEAD
-anyhow = "1.0.75"
+anyhow = "1.0.79"
 chrono = "0.4.31"
 common = { version = "0.2.0", path = "../common", default-features = false, features = ["tokio"] }
-futures-util = "0.3.29"
-google-analyticsdata1_beta = "4.0.1"
-google-bigquery2 = "5.0.3"
-once_cell = "1.19.0"
-reqwest = { version = "0.11.22", features = ["rustls-tls", "brotli", "gzip", "deflate"] }
-rusty-s3 = "0.4.1"
-serde_json = "1.0.108"
-serde_qs = "0.11.0"
-sqlx = { version = "0.7.3", features = ["runtime-tokio-rustls", "chrono", "postgres", "json", "uuid", "macros", "migrate"] }
-strum = { version = "0.24.1", features = ["derive"] }
-tokio = { version = "1.35.0", features = ["full"] }
-=======
-anyhow = "1.0.79"
-chrono = "0.4.31"
-common = { version = "0.1.0", path = "../common", default-features = false, features = ["tokio"] }
 futures-util = "0.3.30"
 google-analyticsdata1_beta = "5.0.3"
 google-bigquery2 = "5.0.3"
@@ -39,5 +23,4 @@
 sqlx = { version = "0.7.3", features = ["runtime-tokio-rustls", "chrono", "postgres", "json", "uuid", "macros", "migrate"] }
 strum = { version = "0.25.0", features = ["derive"] }
 tokio = { version = "1.35.1", features = ["full"] }
->>>>>>> 0ca036ef
 uuid = "1.6.1"