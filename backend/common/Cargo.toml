[package]
name = "common"
version = "0.2.0"
authors = ["Daniel Arbuckle <daniel@arbuckle-everything.com>"]
edition = "2021"

# See more keys and their definitions at https://doc.rust-lang.org/cargo/reference/manifest.html

[features]
container = []
default = ["asyncstd"]
asyncstd = ["sqlx/runtime-async-std-rustls"]
tokio = ["sqlx/runtime-tokio-rustls"]

[dependencies]
aho-corasick = "1.1.2"
ammonia = "3.3.0"
async-std = { version = "1.12.0", features = ["attributes"] }
<<<<<<< HEAD
async-trait = "0.1.74"
chrono = { version = "0.4.31", features = ["serde"] }
chrono-tz = "0.8.4"
deunicode = "1.4.2"
djangohashers = "1.7.2"
futures = "0.3.29"
geo = { version = "0.26.0", features = ["use-serde"] }
geozero = { version = "0.11.0", features = ["with-postgis-sqlx", "with-wkb"] }
=======
chrono = { version = "0.4.31", features = ["serde"] }
chrono-tz = "0.8.5"
deunicode = "1.4.2"
djangohashers = "1.7.2"
futures = "0.3.30"
>>>>>>> 0ca036ef
hex = "0.4.3"
hmac = "0.12.1"
jwt = "0.16.0"
once_cell = "1.19.0"
<<<<<<< HEAD
readonly = "0.2.11"
regex = "1.10.2"
serde = { version = "1.0.193", features = ["derive"] }
serde_json = "1.0.108"
serde_repr = "0.1.17"
sha2 = "0.10.8"
sqlx = { version = "0.7.3", features = ["postgres", "macros", "migrate", "uuid", "time", "json", "chrono"] }
strum = { version = "0.24.1", features = ["derive"] }
strum_macros = "0.24.3"
surf = { version = "2.3.2", default-features = false, features = ["h1-client-rustls"] }
thiserror = "1.0.51"
time = { version = "0.3.30", features = ["serde"] }
=======
readonly = "0.2.12"
regex = "1.10.2"
serde = { version = "1.0.194", features = ["derive"] }
serde_json = "1.0.111"
serde_repr = "0.1.18"
sha2 = "0.10.8"
sqlx = { version = "0.7.3", features = ["postgres", "macros", "migrate", "uuid", "time", "json", "chrono"] }
strum = { version = "0.25.0", features = ["derive"] }
strum_macros = "0.25.3"
surf = { version = "2.3.2", default-features = false, features = ["h1-client-rustls"] }
thiserror = "1.0.56"
time = { version = "0.3.31", features = ["serde"] }
>>>>>>> 0ca036ef
uuid = { version = "1.6.1", features = ["v4", "v5", "serde"] }<|MERGE_RESOLUTION|>--- conflicted
+++ resolved
@@ -16,40 +16,18 @@
 aho-corasick = "1.1.2"
 ammonia = "3.3.0"
 async-std = { version = "1.12.0", features = ["attributes"] }
-<<<<<<< HEAD
 async-trait = "0.1.74"
-chrono = { version = "0.4.31", features = ["serde"] }
-chrono-tz = "0.8.4"
-deunicode = "1.4.2"
-djangohashers = "1.7.2"
-futures = "0.3.29"
 geo = { version = "0.26.0", features = ["use-serde"] }
 geozero = { version = "0.11.0", features = ["with-postgis-sqlx", "with-wkb"] }
-=======
 chrono = { version = "0.4.31", features = ["serde"] }
 chrono-tz = "0.8.5"
 deunicode = "1.4.2"
 djangohashers = "1.7.2"
 futures = "0.3.30"
->>>>>>> 0ca036ef
 hex = "0.4.3"
 hmac = "0.12.1"
 jwt = "0.16.0"
 once_cell = "1.19.0"
-<<<<<<< HEAD
-readonly = "0.2.11"
-regex = "1.10.2"
-serde = { version = "1.0.193", features = ["derive"] }
-serde_json = "1.0.108"
-serde_repr = "0.1.17"
-sha2 = "0.10.8"
-sqlx = { version = "0.7.3", features = ["postgres", "macros", "migrate", "uuid", "time", "json", "chrono"] }
-strum = { version = "0.24.1", features = ["derive"] }
-strum_macros = "0.24.3"
-surf = { version = "2.3.2", default-features = false, features = ["h1-client-rustls"] }
-thiserror = "1.0.51"
-time = { version = "0.3.30", features = ["serde"] }
-=======
 readonly = "0.2.12"
 regex = "1.10.2"
 serde = { version = "1.0.194", features = ["derive"] }
@@ -62,5 +40,4 @@
 surf = { version = "2.3.2", default-features = false, features = ["h1-client-rustls"] }
 thiserror = "1.0.56"
 time = { version = "0.3.31", features = ["serde"] }
->>>>>>> 0ca036ef
 uuid = { version = "1.6.1", features = ["v4", "v5", "serde"] }